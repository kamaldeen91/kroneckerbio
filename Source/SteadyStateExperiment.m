<<<<<<< HEAD
function con = SteadyStateExperiment(m, tF, s, inp, dos, name)
%SteadyStateExperiment constructs a KroneckerBio experimental conditions structure
%   describing a steady state problem
=======
function con = SteadyStateExperiment(m, s, inp, dos, time_scale, name)
%SteadyStateExperiment Construct a KroneckerBio experimental conditions
%   structure describing a initial value problem first run to steady state
>>>>>>> 70ee70c1
%
%   con = SteadyStateExperiment(m, tF, s, inp, dos, name)
%
%   Inputs
%   m: [ model struct scalar ]
%       The KroneckerBio model for which these experiments will be run
<<<<<<< HEAD
%   tF: [ nonnegative scalar ]
%       The time at which this experiment ends
%   s: [ nonnegative vector ns {m.s} ]
%       The values of the seed parameters
%   inp: [ input struct scalar | handle @(t) returns nonegative vector nu |
%          nonnegative vector nu {m.u} ]
%       The definition of the input species values
%   dos: [ dose struct scalar {doseZero(m)} ]
%       The definition of the dose amounts and schedule
%   name: [ string {''} ]
=======
%   s: [ nonnegative vector ns ]
%       Default = m.s
%       The values of the seed parameters
%   inp: [ input struct scalar | handle @(t) returns nonegative vector nu |
%          nonnegative vector nu ]
%       Default = m.u
%       The definition of the input species values
%   dos: [ dose struct scalar ]
%       Default = doseZero(m)
%       The definition of the dose amounts and schedule
%   time_scale: [ nonnegative scalar ]
%       Default = 10
%       The typical time scale for an observation. The steady state is
%       determined to be reached when the states are expected to change
%       less than the tolerance over this time scale.
%   name: [ string ]
%       Default = ''
>>>>>>> 70ee70c1
%       An arbitrary name for the experiment
%
%   Outputs
%   con: [ experiment struct scalar ]
%       The KroneckerBio experimental conditions structure
%
%   For the meanings of the fields of con see "help experimentZero"

<<<<<<< HEAD
% (c) 2015 David R Hagen, David Flowers, & Bruce Tidor
% This work is released under the MIT license.

if nargin < 6
    name = [];
    if nargin < 5
        dos = [];
        if nargin < 4
            inp = [];
            if nargin < 3
                s = [];                
=======
% (c) 2015 David R Hagen & Bruce Tidor
% This work is released under the MIT license.

% Clean-up inputs
if nargin < 5
    name = [];
    if nargin < 4
        dos = [];
        if nargin < 3
            inp = [];
            if nargin < 2
                s = [];
>>>>>>> 70ee70c1
            end
        end
    end
end

<<<<<<< HEAD
if isempty(s)
    s = m.s;
end
if isempty(inp)
    inp = inputConstant(m, m.u);
end
if isempty(dos)
    dos = doseZero(m);
end
if isempty(name)
    name = '';
end

=======
>>>>>>> 70ee70c1
% m
assert(isscalar(m) && is(m, 'Model'), 'KroneckerBio:Experiment:m', 'm must be a Model')
m = keepfields(m, {'Type', 's', 'u', 'ns', 'nu'});
nu = m.nu;
<<<<<<< HEAD

% tF
assert(isscalar(tF) && isreal(tF) && tF >= 0, 'KroneckerBio:Experiment:tF', 'tF must be a scalar real number greater than or equal to zero')

=======
>>>>>>> 70ee70c1
% s
assert(numel(s) == m.ns, 'KroneckerBio:Experiment:s', 's must a vector with length equal to m.ns')
s = vec(s);

% inp
if isnumeric(inp)
    assert(numel(inp) == m.nu, 'KroneckerBio:Experiment:inp', 'inp, when numeric, must have a length of m.nu')
    inp = inputConstant(m, inp);
end

assert(is(inp, 'Input'), 'KroneckerBio:Experiment:inp', 'inp must be an Input')

% dos
assert(is(dos, 'Dose'), 'KroneckerBio:Experiment:dos', 'dos must be a Dose')

% name
assert(ischar(name), 'KroneckerBio:Experiment:name', 'name must be a string')

% Build experiment
<<<<<<< HEAD
con.Type = 'Experiment:SteadyState';
con.Name = name;
con.tF = tF;
=======
con.Type = 'Experiment:InitialValue';
con.Name = name;
>>>>>>> 70ee70c1
con.nu = m.nu;
con.ns = m.ns;
con.nq = numel(inp.q);
con.nh = numel(dos.h);
con.s  = s;
con.q  = inp.q;
con.h  = dos.h;
<<<<<<< HEAD
[con.u,con.dudq,con.d2udq2] = getU(inp,m.nu);
con.d  = @(t)dos.d(t,dos.h);
con.dddh = @(t)dos.dddh(t,dos.h);
con.d2ddh2 = @(t)dos.d2ddh2(t,dos.h);
=======
con.u  = @(t)inp.u(t,inp.q);
try
    % See if u is vectorized
    test = con.u([1,2]);
    assert(size(test) == [nu,2])
catch
    % Nope, vectorize it
    con.u = @(t)vectorize_u(t, @(ti)inp.u(ti,inp.q));
end
con.dudq = @(t)inp.dudq(t,inp.q);
con.d2udq2 = @(t)inp.d2udq2(t,inp.q);
con.d  = @(t)dos.d(t,dos.h);
con.dddh = @(t)dos.dddh(t,dos.h);
con.d2ddh2 = @(t)dos.d2ddh2(t,dos.h);
con.inp = inp;
con.dos = dos;
>>>>>>> 70ee70c1
con.SteadyState = true;
con.Periodic = false;
con.Discontinuities = vec(unique([inp.discontinuities; dos.discontinuities]));
con.Update = @update;
con.private.TimeScale = time_scale;

<<<<<<< HEAD
    function con_out = update(s, q, h)
        con_out = SteadyStateExperiment(m, tF, s, inp.Update(q), dos.Update(h), name);
    end

end

function [u_t,dudq_t,d2udq2_t] = getU(inp,nu)

u_tq = inp.u;
dudq_tq = inp.dudq;
d2udq2_tq = inp.d2udq2;
q = inp.q;
clear inp
u_t = @(t) u_tq(t,q);

% Determine if u is vectorized, and fix if not
testut = u_t([1 2]);
if size(testut,2) == 1
    u_t = @ut_vectorized;
elseif size(testut,2) ~= 2
    error('u should return an nu-by-1 or nu-by-nt vector of input values')
end

dudq_t = @(t) dudq_tq(t,q);
d2udq2_t = @(t) d2udq2_tq(t,q);

    function u = ut_vectorized(t)
        nt = numel(t);
        u = zeros(nu,nt);
        for ti = 1:nt
            u(:,ti) = u_tq(t(ti),q);
        end
=======
    function val = vectorize_u(t, f_u)
        nt = numel(t);
        val = zeros(nu,nt);
        for i = 1:nt
            val(:,i) = f_u(t(i));
        end
    end

    function con_out = update(s, q, h)
        con_out = InitialValueExperiment(m, s, inp.Update(q), dos.Update(h), name);
>>>>>>> 70ee70c1
    end

end<|MERGE_RESOLUTION|>--- conflicted
+++ resolved
@@ -1,30 +1,12 @@
-<<<<<<< HEAD
-function con = SteadyStateExperiment(m, tF, s, inp, dos, name)
-%SteadyStateExperiment constructs a KroneckerBio experimental conditions structure
-%   describing a steady state problem
-=======
 function con = SteadyStateExperiment(m, s, inp, dos, time_scale, name)
 %SteadyStateExperiment Construct a KroneckerBio experimental conditions
 %   structure describing a initial value problem first run to steady state
->>>>>>> 70ee70c1
 %
 %   con = SteadyStateExperiment(m, tF, s, inp, dos, name)
 %
 %   Inputs
 %   m: [ model struct scalar ]
 %       The KroneckerBio model for which these experiments will be run
-<<<<<<< HEAD
-%   tF: [ nonnegative scalar ]
-%       The time at which this experiment ends
-%   s: [ nonnegative vector ns {m.s} ]
-%       The values of the seed parameters
-%   inp: [ input struct scalar | handle @(t) returns nonegative vector nu |
-%          nonnegative vector nu {m.u} ]
-%       The definition of the input species values
-%   dos: [ dose struct scalar {doseZero(m)} ]
-%       The definition of the dose amounts and schedule
-%   name: [ string {''} ]
-=======
 %   s: [ nonnegative vector ns ]
 %       Default = m.s
 %       The values of the seed parameters
@@ -42,7 +24,6 @@
 %       less than the tolerance over this time scale.
 %   name: [ string ]
 %       Default = ''
->>>>>>> 70ee70c1
 %       An arbitrary name for the experiment
 %
 %   Outputs
@@ -50,39 +31,29 @@
 %       The KroneckerBio experimental conditions structure
 %
 %   For the meanings of the fields of con see "help experimentZero"
-
-<<<<<<< HEAD
-% (c) 2015 David R Hagen, David Flowers, & Bruce Tidor
-% This work is released under the MIT license.
-
-if nargin < 6
-    name = [];
-    if nargin < 5
-        dos = [];
-        if nargin < 4
-            inp = [];
-            if nargin < 3
-                s = [];                
-=======
 % (c) 2015 David R Hagen & Bruce Tidor
 % This work is released under the MIT license.
 
 % Clean-up inputs
-if nargin < 5
+if nargin < 6
     name = [];
-    if nargin < 4
-        dos = [];
-        if nargin < 3
-            inp = [];
-            if nargin < 2
-                s = [];
->>>>>>> 70ee70c1
+    if nargin < 5
+        time_scale = [];
+        if nargin < 4
+            dos = [];
+            if nargin < 3
+                inp = [];
+                if nargin < 2
+                    s = [];
+                end
             end
         end
     end
 end
 
-<<<<<<< HEAD
+if isempty(time_scale)
+    time_scale = 10;
+end
 if isempty(s)
     s = m.s;
 end
@@ -96,19 +67,11 @@
     name = '';
 end
 
-=======
->>>>>>> 70ee70c1
 % m
 assert(isscalar(m) && is(m, 'Model'), 'KroneckerBio:Experiment:m', 'm must be a Model')
 m = keepfields(m, {'Type', 's', 'u', 'ns', 'nu'});
 nu = m.nu;
-<<<<<<< HEAD
 
-% tF
-assert(isscalar(tF) && isreal(tF) && tF >= 0, 'KroneckerBio:Experiment:tF', 'tF must be a scalar real number greater than or equal to zero')
-
-=======
->>>>>>> 70ee70c1
 % s
 assert(numel(s) == m.ns, 'KroneckerBio:Experiment:s', 's must a vector with length equal to m.ns')
 s = vec(s);
@@ -128,14 +91,8 @@
 assert(ischar(name), 'KroneckerBio:Experiment:name', 'name must be a string')
 
 % Build experiment
-<<<<<<< HEAD
 con.Type = 'Experiment:SteadyState';
 con.Name = name;
-con.tF = tF;
-=======
-con.Type = 'Experiment:InitialValue';
-con.Name = name;
->>>>>>> 70ee70c1
 con.nu = m.nu;
 con.ns = m.ns;
 con.nq = numel(inp.q);
@@ -143,38 +100,20 @@
 con.s  = s;
 con.q  = inp.q;
 con.h  = dos.h;
-<<<<<<< HEAD
 [con.u,con.dudq,con.d2udq2] = getU(inp,m.nu);
-con.d  = @(t)dos.d(t,dos.h);
-con.dddh = @(t)dos.dddh(t,dos.h);
-con.d2ddh2 = @(t)dos.d2ddh2(t,dos.h);
-=======
-con.u  = @(t)inp.u(t,inp.q);
-try
-    % See if u is vectorized
-    test = con.u([1,2]);
-    assert(size(test) == [nu,2])
-catch
-    % Nope, vectorize it
-    con.u = @(t)vectorize_u(t, @(ti)inp.u(ti,inp.q));
-end
-con.dudq = @(t)inp.dudq(t,inp.q);
-con.d2udq2 = @(t)inp.d2udq2(t,inp.q);
 con.d  = @(t)dos.d(t,dos.h);
 con.dddh = @(t)dos.dddh(t,dos.h);
 con.d2ddh2 = @(t)dos.d2ddh2(t,dos.h);
 con.inp = inp;
 con.dos = dos;
->>>>>>> 70ee70c1
 con.SteadyState = true;
 con.Periodic = false;
 con.Discontinuities = vec(unique([inp.discontinuities; dos.discontinuities]));
 con.Update = @update;
 con.private.TimeScale = time_scale;
 
-<<<<<<< HEAD
     function con_out = update(s, q, h)
-        con_out = SteadyStateExperiment(m, tF, s, inp.Update(q), dos.Update(h), name);
+        con_out = SteadyStateExperiment(m, s, inp.Update(q), dos.Update(h), time_scale, name);
     end
 
 end
@@ -205,18 +144,6 @@
         for ti = 1:nt
             u(:,ti) = u_tq(t(ti),q);
         end
-=======
-    function val = vectorize_u(t, f_u)
-        nt = numel(t);
-        val = zeros(nu,nt);
-        for i = 1:nt
-            val(:,i) = f_u(t(i));
-        end
-    end
-
-    function con_out = update(s, q, h)
-        con_out = InitialValueExperiment(m, s, inp.Update(q), dos.Update(h), name);
->>>>>>> 70ee70c1
     end
 
 end