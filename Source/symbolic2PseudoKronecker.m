function m = symbolic2PseudoKronecker(SymModel, opts)
%symbolic2PseudoKronecker converts a symbolic model into a pseudo-kronecker
%   model, which interacts with the Kronecker Bio toolbox much like a
%   Kronecker model.
% 
%   m = symbolic2PseudoKronecker(SymModel, opts)
% 
%   Inputs
%   SymModel: [ symbolic model scalar ]
%       A symbolic model
%   opts: [ options struct scalar ]
%       Optional
%       .Order [ 0 | 1 | {2} | 3 ]
%           Determines how deep the derivatives should be taken with
%           respect to x and p. Each level increases the cost
%           exponentially, but increases the number of Kronecker Bio
%           functions that can be run on the model.
%       .VolumeToParameter [ true | {false} ]
%           Should the volume of the compartments be converted to
%           parameters or converted to immutable constants
%       .Verbose [ nonnegative integer scalar {1} ]
%           Bigger number displays more progress information
%       .UseMEX [ true | {false} ]
%           Set to true to write MEX functions in C that calculate f, r,
%           and their derivatives with respect to x, u, and k. For larger
%           models, this will speed up most of Kronecker's functionality.
%           Following building the model, the .mex files will need to be
%           compiled using the compileMEXFunctions function. Currently
%           requires gcc, a C compiler, to be configured to be used by
%           MATLAB. Following compilation, the .mex files must be in the
%           current path for the model to work.
%       .MEXDirectory [ string {['mexfuns_' dateandtimestring]} ]
%           If .UseMEX is set to TRUE, the string provided here sets the
%           directory to which the .mex files will be written. If .UseMEX
%           is FALSE, this option is ignored.
%
%   Outputs
%   m: [ psuedo-kronecker model scalar ]
%       The useable form of the model

% (c) 2015 David Flowers, David R Hagen, & Bruce Tidor
% This work is released under the MIT license.

%% Work-up
% Clean up inputs
if nargin < 2
    opts = [];
end

% Set up default directory name, based on the clock
thistime = num2cell(clock);
thistime = cellfun(@num2str,thistime,'UniformOutput',false);
thistime = [thistime{:}];
defaultMEXdirectory = ['mexfuns_' regexprep(thistime,'\.','_') filesep];

% Default options
defaultOpts.Order             = 2;
defaultOpts.VolumeToParameter = false;
defaultOpts.Verbose           = 0;
defaultOpts.UseMEX            = false;
defaultOpts.MEXDirectory      = defaultMEXdirectory;

opts = mergestruct(defaultOpts, opts);

verbose = logical(opts.Verbose);
opts.Verbose = max(opts.Verbose-1,0);

order = opts.Order;

if opts.UseMEX && exist(opts.MEXDirectory,'dir') ~= 7
    mkdir(opts.MEXDirectory);
end

%% Extract symbolic values
if isfield(SymModel, 'Name')
    name = SymModel.Name;
else
    name = '';
end

kSyms   = SymModel.kSyms;
k       = SymModel.k;
nk      = numel(k);

if isfield(SymModel, 'kNames')
    kNames = SymModel.kNames;
else
    kNames = cell(nk,1);
    for ik = 1:nk
        kNames{ik} = char(kSyms(ik));
    end
end

sSyms   = SymModel.sSyms;
s       = SymModel.s;
ns      = numel(s);

if isfield(SymModel, 'sNames')
    sNames = SymModel.sNames;
else
    sNames = cell(ns,1);
    for is = 1:ns
        sNames{is} = char(sSyms(is));
    end
end

uSyms   = SymModel.uSyms;
u       = SymModel.u;
nu      = numel(u);

if isfield(SymModel, 'uNames')
    uNames = SymModel.uNames;
else
    uNames = cell(nu,1);
    for iu = 1:nu
        uNames{iu} = char(uSyms(iu));
    end
end

xSyms   = SymModel.xSyms;
x0      = SymModel.x0;
nx      = numel(x0);

if isfield(SymModel, 'xNames')
    xNames = SymModel.xNames;
else
    xNames = cell(nx,1);
    for ix = 1:nx
        xNames{ix} = char(xSyms(ix));
    end
end

if isfield(SymModel, 'v')
    vSyms   = SymModel.vSyms;
    vNames  = SymModel.vNames;
    dv      = SymModel.dv;
    v       = SymModel.v;
    nv      = numel(v);
    vuInd   = SymModel.vuInd;
    vxInd   = SymModel.vxInd;
else
    vSyms   = sym('co1x');
    vNames  = {'v'};
    dv      = 3;
    v       = 1;
    nv      = 1;
    vuInd   = ones(nu,1);
    vxInd   = ones(nx,1);
end

if isfield(SymModel, 'f')
    f = SymModel.f;
    if isfield(SymModel, 'r')
        r = SymModel.r;
        StoichiometricMatrix = SymModel.S;
        StoichiometricSym = initSsym(StoichiometricMatrix);
        nr = numel(r);
        
        if isfield(SymModel, 'rNames')
            rNames = SymModel.rNames;
        else
            rNames = repmat({''}, [nr,1]);
        end
        
        rprovided = true;
    else
        r = sym(zeros(0,1));
        StoichiometricMatrix = zeros(nx,0);
        StoichiometricSym = initSsym(StoichiometricMatrix);
        nr = 0;
        rNames = cell(0,1);
        rprovided = false;
    end
else
    % If there is no f, then r and S must be supplied
    assert(isfield(SymModel,'r'), 'If no f is provided in SymModel, r must be provided.')
    rprovided = true;
    r = SymModel.r;
    StoichiometricMatrix = SymModel.S;
    StoichiometricSym = initSsym(StoichiometricMatrix);
    nr = numel(r);
    
    if isfield(SymModel, 'rNames')
        rNames = SymModel.rNames;
    else
        rNames = repmat({''}, [nr,1]);
    end
    
    f = StoichiometricSym*r;
end

    function StoichiometricSym = initSsym(StoichiometricMatrix)
        Sind = find(StoichiometricMatrix(:) ~= 0);
        [Si,Sj] = ind2sub(size(StoichiometricMatrix),Sind);
        Ssize = size(StoichiometricMatrix);
        Ss = StoichiometricMatrix(Sind);
        StoichiometricSym = initializeMatrixMupad(Si,Sj,Ss,Ssize(1),Ssize(2));
    end

y       = SymModel.y;
ny      = numel(y);

if isfield(SymModel, 'yNames')
    yNames = SymModel.yNames;
elseif isfield(SymModel, 'ySyms')
    yNames = cell(ny,1);
    for iy = 1:ny
        yNames{iy} = char(SymModel.ySyms(iy));
    end
else
    % A reasonable name for each y is not strictly necessary
    yNames = cell(ny,1);
    for iy = 1:ny
        yNames{iy} = char(y(iy));
    end
end

yStrings = SymModel.yStrings;

% Convert compartment volumes to parameters or constants
if opts.VolumeToParameter
    nk = nk + nv;
    kNames = [kNames; vNames];
    k = [k; v];
    kSyms = [kSyms; vSyms];
else% ~VolumeToParameter
    r = subs(r, vSyms, v);
    f = subs(f, vSyms, v);
    y = subs(y, vSyms, v);
end

% Check original symbols for reserved MuPAD names
old_symbols_strs = fastchar([kSyms; sSyms; xSyms; uSyms]);
reservednames = {'pi','PI','eulergamma','EULER','catalan','CATALAN'};
for rni = 1:length(reservednames)
    isreservedname = strcmp(old_symbols_strs,reservednames{rni});
    if any(isreservedname)
        warning(['A symbolic variable in the model was named ' ...
            reservednames{rni} ', which is a reserved variable name. ' ...
            'This can cause undesired behavior in rate expressions. ' ...
            'It is recommended to change the symbolic variable''s name.'])
    end
end

% Sanitize symbols
<<<<<<< HEAD
oldSymbols = [kSyms; sSyms; xSyms; uSyms];
newSymbols = sym('sy%dx',[nk+ns+nx+nu,1]);
% new_symbols = sym(zeros(nk+ns+nx+nu,1));
% for i = 1:nk+ns+nx+nu
%     new_symbols(i) = sym(sprintf('sy%dx', i));
% end
=======
old_symbols = [kSyms; sSyms; xSyms; uSyms];
new_symbols = sym('sy%dx',[nk+ns+nx+nu,1]);
>>>>>>> e743754f

kSyms = newSymbols(1:nk);
sSyms = newSymbols(nk+1:nk+ns);
xSyms = newSymbols(nk+ns+1:nk+ns+nx);
uSyms = newSymbols(nk+ns+nx+1:nk+ns+nx+nu);
f  = fastsubs(f,  oldSymbols, newSymbols);
r  = fastsubs(r,  oldSymbols, newSymbols);
x0 = fastsubs(x0, oldSymbols, newSymbols);
y  = fastsubs(y,  oldSymbols, newSymbols);

% String representations that will be useful
vStrs = fastchar(vSyms);
% vStrs = cell(nv,1);
% for iv = 1:nv
%     vStrs{iv} = char(vSyms(iv));
% end

kStrs = fastchar(kSyms);
% kStrs = cell(nk,1);
% for ik = 1:nk
%     kStrs{ik} = char(kSyms(ik));
% end

sStrs = fastchar(sSyms);
% sStrs = cell(ns,1);
% for is = 1:ns
%     sStrs{is} = char(sSyms(is));
% end

uStrs = fastchar(uSyms);
uNamesFull = cell(nu,1);
for iu = 1:nu
    uNamesFull{iu} = [vNames{vuInd(iu)} '.' uNames{iu}];
end

xStrs = fastchar(xSyms);
xNamesFull = cell(nx,1);
for ix = 1:nx
    xNamesFull{ix} = [vNames{vxInd(ix)} '.' xNames{ix}];
end


%%% For now, models will only contain constant default values of inputs %%%
% q = SymModel.q;
% nq = SymModel.nq;
% qStrs = cell(nq,1);
% qSyms = SymModel.qSyms;
% 
% % Standardize names of input parameters
% newqSyms = sym('q%dx',[nq,1]);
% u = fastsubs(u, qSyms, newqSyms);
% qSyms = newqSyms; clear newqSyms
% qStrs = fastchar(qSyms);
%%%%%%%%%%%%%%%%%%%%%%%%%%%%%%%%%%%%%%%%%%%%%%%%%%%%%%%%%%%%%%%%%%%%%%%%%%%

%% Determine the species and parameters in each reaction

rstr = fastchar(r);
ystr = fastchar(y);

x0str = fastchar(x0);

rhasx = exprhasvar(rstr,xStrs,nr,nx);
rhasu = exprhasvar(rstr,uStrs,nr,nu);
rhask = exprhasvar(rstr,kStrs,nr,nk);

if ~rprovided
    fstr = fastchar(f);
    fhasx = exprhasvar(fstr,xStrs,nx,nx);
    fhasu = exprhasvar(fstr,uStrs,nx,nu);
    fhask = exprhasvar(fstr,kStrs,nx,nk);
end

yhasx = exprhasvar(ystr,xStrs,ny,nx);
yhasu = exprhasvar(ystr,uStrs,ny,nu);
yhask = exprhasvar(ystr,kStrs,ny,nk);

x0hass = exprhasvar(x0str,sStrs,nx,ns);

%%% For now, models will only contain constant default values of inputs %%%
% ustr = fastchar(u);
% uhasq = exprhasvar(ustr,qStrs,nu,nq);
%%%%%%%%%%%%%%%%%%%%%%%%%%%%%%%%%%%%%%%%%%%%%%%%%%%%%%%%%%%%%%%%%%%%%%%%%%%

    function out = exprhasvar(exprStrs, varStrs, nExprs, nVars)
        
        if isempty(exprStrs) || isempty(varStrs)
            out = false(nExprs, nVars);
        else
        
            % Determine where the variable's substrings appear in the r
            % expressions. Cell array varPositionsInExpr element i,j contains an
            % array indicating at what positions varStr(j) appears in r(i)
            varPositionsInExpr = cellfun(@strfind,...
                repmat(exprStrs, 1, nVars),...
                repmat(varStrs(:)', nExprs, 1),...
                'UniformOutput', false...
                );
            
            % Determine which elements are empty. If varPositionsInExpr{i,j} is
            % not empty, then reaction i contains variable j.
            out = ~cellfun(@isempty, varPositionsInExpr);
            
        end
        
    end

% Set up sizes struct
sizes.f = nx;
sizes.r = nr;
sizes.k = nk;
sizes.x = nx;
sizes.u = nu;
sizes.s = ns;
%%% For now, models will only contain constant default values of inputs %%%
%sizes.q = nq;
%%%%%%%%%%%%%%%%%%%%%%%%%%%%%%%%%%%%%%%%%%%%%%%%%%%%%%%%%%%%%%%%%%%%%%%%%%%
sizes.y = ny;

% The above logical arrays are the nonzero elements of the first derivative
% matrix for r, u, and y. Record these in a map, and construct a
% function that can retrieve which elements in a derivative matrix are 
% nonzero or, in the absence of this information, calculate whether 
% higher-order derivatives can contain a given parameter, input, or state 
% based on the lower derivatives.
nz = containers.Map;
nz('r') = true(nr,1);
nz('f') = true(nx,1);
nz('y') = true(ny,1);
nz('rx') = rhasx;
nz('ru') = rhasu;
nz('rk') = rhask;
if rprovided
    nz('fx') = logical(abs(StoichiometricMatrix)*rhasx); % Take the absolute value of S so that there are no accidental cancellations between positive and negative terms
    nz('fu') = logical(abs(StoichiometricMatrix)*rhasu);
    nz('fk') = logical(abs(StoichiometricMatrix)*rhask);
else
    nz('fx') = fhasx;
    nz('fu') = fhasu;
    nz('fk') = fhask;
end
nz('yx') = yhasx;
nz('yu') = yhasu;
nz('yk') = yhask;
nz('xs') = x0hass;

%%% For now, models will only contain constant default values of inputs %%%
% nz('u') = true(nu,1);
% nz('uq') = uhasq;
%%%%%%%%%%%%%%%%%%%%%%%%%%%%%%%%%%%%%%%%%%%%%%%%%%%%%%%%%%%%%%%%%%%%%%%%%%%

    function nzout = getNonZeroEntries(num, dens)
        % Inputs:
        %   num: "numerator" of derivative, either 'r', 'f', 'u', or 'y'
        %   dens: "denominator" terms of derivative, any combination of 'x',
        %       'u', and 'k' in a cell array for 'r' and 'f' numerators, 'q'
        %       for 'u' numerators, and 'x', 'u', and 'k' for 'y' numerators
        % Outputs:
        %   nzout: a logical array of size n(r, f, u, or y)-by-n(x or u or
        %       k)-by-n(x or u or k)-by-..., where nzout(i,j,k,...) is true if
        %       d(r or f)/d(x or u or k)(x or u or k)... is potentially
        %       nonzero, based on what terms are present in each of the
        %       reaction or state first derivative terms. Note that the first term
        %       appearing in the "denominator" string of the derivative is the
        %       last dimension, since it is the derivative taken last. I.E.,
        %       dr/dxdk has dimensions nr-by-nk-by-nx.
        %
        % Example:
        %   nzout = getNonZeroEntries('f',{'x','k'}) would return nzout,
        %   the logical array of size nf-by-nx-by-nk indicating the
        %   potentially nonzero entries of df/dkdx.
        
        % Standardize denominators as a cell array
        if ischar(dens)
            dens = {dens};
        end
        
        % Find the highest-order derivative we have nonzero entry data for
        nzkey = [num dens{:}];
        nzout = [];
        nzfound = false;
        while ~nzfound
            if isKey(nz,nzkey)
                nzout = nz(nzkey);
                nzfound = true;
            else
                nzkey = nzkey(1:end-1);
            end
            if isempty(nzkey)
                error('No data found for this derivative. This should never happen and needs to be debugged.')
            end
        end
        
        ndens = length(dens);
        ndensknown = length(nzkey) - 1;
        denstoestimate = (ndensknown+1):ndens;
        singletondims = 3:(ndens+1);
        for nzi = denstoestimate(:)'
            nzaddkey = [num dens{nzi}];
            nztoadd = nz(nzaddkey);
            if length(singletondims) <= 1
                permutedims = [1 singletondims(1:nzi-1) 2];
            else
                permutedims = [1 singletondims(1:nzi-1) 2 singletondims(nzi:end)];
            end
            permutednztoadd = permute(nztoadd,permutedims);
            nzout = bsxfun(@and,nzout,permutednztoadd);
        end
        
    end

if verbose; fprintf('\n'); end

%% Generate derivatives of desired order

if order >= 1
    
%%% For now, models will only contain constant default values of inputs %%%
    % Gradient of u with respect to q
%     if verbose; fprintf('Calculating dudq...'); end
%     dudq = calcDerivative(u, qSyms);
%     if verbose; fprintf('Done.\n'); end
%%%%%%%%%%%%%%%%%%%%%%%%%%%%%%%%%%%%%%%%%%%%%%%%%%%%%%%%%%%%%%%%%%%%%%%%%%%

    % Gradient of r with respect to x
    if verbose; fprintf('Calculating drdx...'); end
    drdx = calcDerivative(r, xSyms, 'r', {'x'});
    if verbose; fprintf('Done.\n'); end
    
    % Gradient of r with respect to u
    if verbose; fprintf('Calculating drdu...'); end
    drdu = calcDerivative(r, uSyms, 'r', {'u'});
    if verbose; fprintf('Done.\n'); end
    
    % Gradient of r with respect to k
    if verbose; fprintf('Calculating drdk...'); end
    drdk = calcDerivative(r, kSyms, 'r', {'k'});
    if verbose; fprintf('Done.\n'); end
    
    if rprovided
        
        % Gradient of f with respect to x
        if verbose; fprintf('Calculating dfdx...'); end
        dfdx = StoichiometricSym*drdx;
        if verbose; fprintf('Done.\n'); end

        % Gradient of f with respect to u
        if verbose; fprintf('Calculating dfdu...'); end
        dfdu = StoichiometricSym*drdu;
        if verbose; fprintf('Done.\n'); end

        % Gradient of f with respect to k
        if verbose; fprintf('Calculating dfdk...'); end
        dfdk = StoichiometricSym*drdk;
        if verbose; fprintf('Done.\n'); end
    
    else
        
        % Gradient of f with respect to x
        if verbose; fprintf('Calculating dfdx...'); end
        dfdx = calcDerivative(f, xSyms, 'f', {'x'});
        if verbose; fprintf('Done.\n'); end

        % Gradient of f with respect to u
        if verbose; fprintf('Calculating dfdu...'); end
        dfdu = calcDerivative(f, uSyms, 'f', {'u'});
        if verbose; fprintf('Done.\n'); end

        % Gradient of f with respect to k
        if verbose; fprintf('Calculating dfdk...'); end
        dfdk = calcDerivative(f, kSyms, 'f', {'k'});
        if verbose; fprintf('Done.\n'); end
        
    end
        
    % Gradient of y with respect to x
    if verbose; fprintf('Calculating dydx...'); end
    dydx = calcDerivative(y, xSyms, 'y', {'x'});
    if verbose; fprintf('Done.\n'); end
    
    % Gradient of y with respect to u
    if verbose; fprintf('Calculating dydu...'); end
    dydu = calcDerivative(y, uSyms, 'y', {'u'});
    if verbose; fprintf('Done.\n'); end
    
<<<<<<< HEAD
    % Gradient of y with respect to k
    if verbose; fprintf('Calculating dydk...'); end
    dydk = calcDerivative(y, kSyms, 'y', {'k'});
=======
    if verbose; fprintf('Calculating dx0ds...'); end
    dx0ds = calcDerivative(x0, sSyms, 'x', {'s'});
>>>>>>> e743754f
    if verbose; fprintf('Done.\n'); end

else
    drdx = '';
    drdk = '';
    dfdx = '';
    dfdk = '';
    dydx = '';
    dydu = '';
<<<<<<< HEAD
    dydk = '';
=======
    dx0ds = '';
>>>>>>> e743754f
end

if order >= 2
    % Gradient of drdx with respect to x
    if verbose; fprintf('Calculating d2rdx2...'); end
    d2rdx2 = calcDerivative(drdx, xSyms, 'r', {'x','x'});
    if verbose; fprintf('Done.\n'); end
    
    % Gradient of drdu with respect to u
    if verbose; fprintf('Calculating d2rdu2...'); end
    d2rdu2 = calcDerivative(drdu, uSyms, 'r', {'u','u'});
    if verbose; fprintf('Done.\n'); end
    
    % Gradient of drdu with respect to x
    if verbose; fprintf('Calculating d2rdxdu...'); end
    d2rdxdu = calcDerivative(drdu, xSyms, 'r', {'u','x'});
    if verbose; fprintf('Done.\n'); end
    
    % Gradient of drdx with respect to u
    if verbose; fprintf('Calculating d2rdudx...'); end
    d2rdudx = calcDerivative(drdx, uSyms, 'r', {'x','u'});
    if verbose; fprintf('Done.\n'); end
    
    % Gradient of drdk with respect to k
    if verbose; fprintf('Calculating d2rdk2...'); end
    d2rdk2 = calcDerivative(drdk, kSyms, 'r', {'k','k'});
    if verbose; fprintf('Done.\n'); end
    
    % Gradient of drdx with respect to k
    if verbose; fprintf('Calculating d2rdkdx...'); end
    d2rdkdx = calcDerivative(drdx, kSyms, 'r', {'x','k'});
    if verbose; fprintf('Done.\n'); end
    
    % Gradient of drdu with respect to k
    if verbose; fprintf('Calculating d2rdkdu...'); end
    d2rdkdu = calcDerivative(drdu, kSyms, 'r', {'u','k'});
    if verbose; fprintf('Done.\n'); end
    
    % Gradient of drdk with respect to x
    if verbose; fprintf('Calculating d2rdxdk...'); end
    d2rdxdk = calcDerivative(drdk, xSyms, 'r', {'k','x'});
    if verbose; fprintf('Done.\n'); end
    
    % Gradient of drdk with respect to u
    if verbose; fprintf('Calculating d2rdudk...'); end
    d2rdudk = calcDerivative(drdk, uSyms, 'r', {'k','u'});
    if verbose; fprintf('Done.\n'); end
    
<<<<<<< HEAD
    % Gradient of dfdx with respect to x
    if verbose; fprintf('Calculating d2fdx2...'); end
    d2fdx2 = StoichiometricSym*reshapeDerivative(d2rdx2, [nr nx*nx], 'r', {'x' 'x'});
    d2fdx2 = reshapeDerivative(d2fdx2, [nx*nx nx], 'f', {'x' 'x'});
    if verbose; fprintf('Done.\n'); end
    
    % Gradient of dfdu with respect to u
    if verbose; fprintf('Calculating d2fdu2...'); end
    d2fdu2 = StoichiometricSym*reshapeDerivative(d2rdu2, [nr,nu*nu], 'r', {'u' 'u'});
    d2fdu2 = reshapeDerivative(d2fdu2, [nx*nu,nu], 'f', {'u' 'u'});
    if verbose; fprintf('Done.\n'); end
    
    % Gradient of dfdu with respect to x
    if verbose; fprintf('Calculating d2fdxdu...'); end
    d2fdxdu = StoichiometricSym*reshapeDerivative(d2rdxdu, [nr,nu*nx], 'r', {'u' 'x'});
    d2fdxdu = reshapeDerivative(d2fdxdu, [nx*nu,nx], 'f', {'u' 'x'});
    if verbose; fprintf('Done.\n'); end
    
    % Gradient of dfdx with respect to u
    if verbose; fprintf('Calculating d2fdudx...'); end
    d2fdudx = StoichiometricSym*reshapeDerivative(d2rdudx, [nr,nx*nu], 'r', {'x' 'u'});
    d2fdudx = reshapeDerivative(d2fdudx, [nx*nx,nu], 'f', {'x' 'u'});
    if verbose; fprintf('Done.\n'); end
    
    % Gradient of dfdk with respect to k
    if verbose; fprintf('Calculating d2fdk2...'); end
    d2fdk2 = StoichiometricSym*reshapeDerivative(d2rdk2, [nr,nk*nk], 'r', {'k' 'k'});
    d2fdk2 = reshapeDerivative(d2fdk2, [nx*nk,nk], 'f', {'k' 'k'});
    if verbose; fprintf('Done.\n'); end
    
    % Gradient of dfdx with respect to k
    if verbose; fprintf('Calculating d2fdkdx...'); end
    d2fdkdx = StoichiometricSym*reshapeDerivative(d2rdkdx, [nr,nx*nk], 'r', {'x' 'k'});
    d2fdkdx = reshapeDerivative(d2fdkdx, [nx*nx,nk], 'f', {'x' 'k'});
    if verbose; fprintf('Done.\n'); end
    
    % Gradient of dfdu with respect to k
    if verbose; fprintf('Calculating d2fdkdu...'); end
    d2fdkdu = StoichiometricSym*reshapeDerivative(d2rdkdu, [nr,nu*nk], 'r', {'u' 'k'});
    d2fdkdu = reshapeDerivative(d2fdkdu, [nx*nu,nk], 'f', {'u' 'k'});
    if verbose; fprintf('Done.\n'); end
    
    % Gradient of dfdk with respect to x
    if verbose; fprintf('Calculating d2fdxdk...'); end
    d2fdxdk = StoichiometricSym*reshapeDerivative(d2rdxdk, [nr,nk*nx], 'r', {'k' 'x'});
    d2fdxdk = reshapeDerivative(d2fdxdk, [nx*nk,nx], 'f', {'k' 'x'});
    if verbose; fprintf('Done.\n'); end
    
    % Gradient of dfdk with respect to u
    if verbose; fprintf('Calculating d2fdudk...'); end
    d2fdudk = StoichiometricSym*reshapeDerivative(d2rdudk, [nr,nk*nu], 'r', {'k' 'u'});
    d2fdudk = reshapeDerivative(d2fdudk, [nx*nk,nu], 'f' ,{'k' 'u'});
    if verbose; fprintf('Done.\n'); end
=======
    if rprovided
        
        % Gradient of dfdx with respect to x
        if verbose; fprintf('Calculating d2fdx2...'); end
        d2fdx2 = StoichiometricSym*reshapeDerivative(d2rdx2, [nr nx*nx], 'r', {'x' 'x'});
        d2fdx2 = reshapeDerivative(d2fdx2, [nx*nx nx], 'f', {'x' 'x'});
        if verbose; fprintf('Done.\n'); end

        % Gradient of dfdu with respect to u
        if verbose; fprintf('Calculating d2fdu2...'); end
        d2fdu2 = StoichiometricSym*reshapeDerivative(d2rdu2, [nr,nu*nu], 'r', {'u' 'u'});
        d2fdu2 = reshapeDerivative(d2fdu2, [nx*nu,nu], 'f', {'u' 'u'});
        if verbose; fprintf('Done.\n'); end

        % Gradient of dfdu with respect to x
        if verbose; fprintf('Calculating d2fdxdu...'); end
        d2fdxdu = StoichiometricSym*reshapeDerivative(d2rdxdu, [nr,nu*nx], 'r', {'u' 'x'});
        d2fdxdu = reshapeDerivative(d2fdxdu, [nx*nu,nx], 'f', {'u' 'x'});
        if verbose; fprintf('Done.\n'); end

        % Gradient of dfdx with respect to u
        if verbose; fprintf('Calculating d2fdudx...'); end
        d2fdudx = StoichiometricSym*reshapeDerivative(d2rdudx, [nr,nx*nu], 'r', {'x' 'u'});
        d2fdudx = reshapeDerivative(d2fdudx, [nx*nx,nu], 'f', {'x' 'u'});
        if verbose; fprintf('Done.\n'); end

        % Gradient of dfdk with respect to k
        if verbose; fprintf('Calculating d2fdk2...'); end
        d2fdk2 = StoichiometricSym*reshapeDerivative(d2rdk2, [nr,nk*nk], 'r', {'k' 'k'});
        d2fdk2 = reshapeDerivative(d2fdk2, [nx*nk,nk], 'f', {'k' 'k'});
        if verbose; fprintf('Done.\n'); end

        % Gradient of dfdx with respect to k
        if verbose; fprintf('Calculating d2fdkdx...'); end
        d2fdkdx = StoichiometricSym*reshapeDerivative(d2rdkdx, [nr,nx*nk], 'r', {'x' 'k'});
        d2fdkdx = reshapeDerivative(d2fdkdx, [nx*nx,nk], 'f', {'x' 'k'});
        if verbose; fprintf('Done.\n'); end

        % Gradient of dfdu with respect to k
        if verbose; fprintf('Calculating d2fdkdu...'); end
        d2fdkdu = StoichiometricSym*reshapeDerivative(d2rdkdu, [nr,nu*nk], 'r',{'u' 'k'});
        d2fdkdu = reshapeDerivative(d2fdkdu, [nx*nu,nk], 'f',{'u' 'k'});
        if verbose; fprintf('Done.\n'); end

        % Gradient of dfdk with respect to x
        if verbose; fprintf('Calculating d2fdxdk...'); end
        d2fdxdk = StoichiometricSym*reshapeDerivative(d2rdxdk, [nr,nk*nx], 'r',{'k' 'x'});
        d2fdxdk = reshapeDerivative(d2fdxdk, [nx*nk,nx], 'f',{'k' 'x'});
        if verbose; fprintf('Done.\n'); end

        % Gradient of dfdk with respect to u
        if verbose; fprintf('Calculating d2fdudk...'); end
        d2fdudk = StoichiometricSym*reshapeDerivative(d2rdudk, [nr,nk*nu], 'r',{'k' 'u'});
        d2fdudk = reshapeDerivative(d2fdudk, [nx*nk,nu], 'f',{'k' 'u'});
        if verbose; fprintf('Done.\n'); end
        
    else
        
        % Gradient of dfdx with respect to x
        if verbose; fprintf('Calculating d2fdx2...'); end
        d2fdx2 = calcDerivative(dfdx, xSyms, 'f', {'x','x'});
        if verbose; fprintf('Done.\n'); end

        % Gradient of dfdu with respect to u
        if verbose; fprintf('Calculating d2fdu2...'); end
        d2fdu2 = calcDerivative(dfdu, uSyms, 'f', {'u','u'});
        if verbose; fprintf('Done.\n'); end

        % Gradient of dfdu with respect to x
        if verbose; fprintf('Calculating d2fdxdu...'); end
        d2fdxdu = calcDerivative(dfdu, xSyms, 'f', {'u','x'});
        if verbose; fprintf('Done.\n'); end

        % Gradient of dfdx with respect to u
        if verbose; fprintf('Calculating d2fdudx...'); end
        d2fdudx = calcDerivative(dfdx, uSyms, 'f', {'x','u'});
        if verbose; fprintf('Done.\n'); end

        % Gradient of dfdk with respect to k
        if verbose; fprintf('Calculating d2fdk2...'); end
        d2fdk2 = calcDerivative(dfdk, kSyms, 'f', {'k','k'});
        if verbose; fprintf('Done.\n'); end

        % Gradient of dfdx with respect to k
        if verbose; fprintf('Calculating d2fdkdx...'); end
        d2fdkdx = calcDerivative(dfdx, kSyms, 'f', {'x','k'});
        if verbose; fprintf('Done.\n'); end

        % Gradient of dfdu with respect to k
        if verbose; fprintf('Calculating d2fdkdu...'); end
        d2fdkdu = calcDerivative(dfdu, kSyms, 'f', {'u','k'});
        if verbose; fprintf('Done.\n'); end

        % Gradient of dfdk with respect to x
        if verbose; fprintf('Calculating d2fdxdk...'); end
        d2fdxdk = calcDerivative(dfdk, xSyms, 'f', {'k','x'});
        if verbose; fprintf('Done.\n'); end

        % Gradient of dfdk with respect to u
        if verbose; fprintf('Calculating d2fdudk...'); end
        d2fdudk = calcDerivative(dfdk, uSyms, 'f', {'k','u'});
        if verbose; fprintf('Done.\n'); end
        
    end
>>>>>>> e743754f
    
    % Output's second derivatives
    if verbose; fprintf('Calculating d2ydx2...'); end
    d2ydx2 = calcDerivative(dydx, xSyms, 'y', {'x','x'});
    if verbose; fprintf('Done.\n'); end
    
    if verbose; fprintf('Calculating d2ydu2...'); end
    d2ydu2 = calcDerivative(dydu, uSyms, 'y', {'u','u'});
    if verbose; fprintf('Done.\n'); end
    
    if verbose; fprintf('Calculating d2ydk2...'); end
    d2ydk2 = calcDerivative(dydk, kSyms, 'y', {'k','k'});
    if verbose; fprintf('Done.\n'); end
    
    if verbose; fprintf('Calculating d2ydudx...'); end
    d2ydudx = calcDerivative(dydx, uSyms, 'y', {'x','u'});
    if verbose; fprintf('Done.\n'); end
    
<<<<<<< HEAD
    if verbose; fprintf('Calculating d2ydkdx...'); end
    d2ydkdx = calcDerivative(dydx, kSyms, 'y', {'x','k'});
    if verbose; fprintf('Done.\n'); end
    
    if verbose; fprintf('Calculating d2ydxdu...'); end
    d2ydxdu = calcDerivative(dydu, xSyms, 'y', {'u','x'});
    if verbose; fprintf('Done.\n'); end
    
    if verbose; fprintf('Calculating d2ydkdu...'); end
    d2ydkdu = calcDerivative(dydu, kSyms, 'y', {'u','k'});
    if verbose; fprintf('Done.\n'); end
    
    if verbose; fprintf('Calculating d2ydxdk...'); end
    d2ydxdk = calcDerivative(dydk, xSyms, 'y', {'k','x'});
    if verbose; fprintf('Done.\n'); end
    
    if verbose; fprintf('Calculating d2ydudk...'); end
    d2ydudk = calcDerivative(dydk, uSyms, 'y', {'k','u'});
    if verbose; fprintf('Done.\n'); end
=======
    if verbose; fprintf('Calculating d2x0ds2...'); end
    d2x0ds2 = calcDerivative(dx0ds, sSyms, 'x', {'s','s'});
    if verbose; fprintf('Done.\n'); end
    
>>>>>>> e743754f
else
    d2rdx2  = '';
    d2rdu2  = '';
    d2rdxdu = '';
    d2rdudx = '';
    d2rdk2  = '';
    d2rdkdx = '';
    d2rdkdu = '';
    d2rdxdk = '';
    d2rdudk = '';
    d2fdx2  = '';
    d2fdu2  = '';
    d2fdxdu = '';
    d2fdudx = '';
    d2fdk2  = '';
    d2fdkdx = '';
    d2fdkdu = '';
    d2fdxdk = '';
    d2fdudk = '';
    d2ydx2 = '';
    d2ydu2 = '';
    d2ydk2 = '';
    d2ydudx = '';
<<<<<<< HEAD
    d2ydkdx = '';
    d2ydxdu = '';
    d2ydkdu = '';
    d2ydxdk = '';
    d2ydudk = '';
=======
    d2x0ds2 = '';
>>>>>>> e743754f
end

if order >= 3
    %Gradient of d2rdx2 with respect to x
    d3rdx3 = calcDerivative(d2rdx2, xSyms, 'r', {'x','x','x'});
    
    %Gradient of d2rdx2 with respect to k
    d3rdkdx2 = calcDerivative(d2rdx2, kSyms, 'r', {'x','x','k'});
    
    %Gradient of d2fdx2 with respect to x
    d3fdx3 = StoichiometricSym*reshapeDerivative(d3rdx3, [nr,nx*nx*nx], 'r',{'x' 'x' 'x'});
    d3fdx3 = reshapeDerivative(d3fdx3, [xn*nx*nx,nx], 'f',{'x' 'x' 'x'});
    
    %Gradient of d2fdx2 with respect to k
    d3fdkdx2 = StoichiometricSym*reshapeDerivative(d3rdkdx2, [nr,nx*nx*nk], 'r',{'x' 'x' 'k'});
    d3fdkdx2 = reshapeDerivative(d3fdkdx2, [nx*nx*nx,nk], 'f',{'x' 'x' 'k'});
    
    % Gradient of d2x0ds2 with respect to s
    d3x0ds3 = calcDerivative(d2x0ds2, sSyms, 'x', {'s','s','s'});
else
    d3rdx3   = '';
    d3rdkdx2 = '';
    d3fdx3   = '';
    d3fdkdx2 = '';
    d3x0ds3  = '';
end

%% Extract seed information

initial_values = fastchar(fastsubs(x0,sSyms,sNames));

% % Take derivative of initial condition expressions with respect to seed
% % parameters
% dx0ds = calcDerivative(x0, sSyms, 'x', {'s'});
%
% % Convert nonzero terms to doubles (we currently expect only linear
% % combinations of seeds with added constant factors for each x0)
% dx0ds_logical = getNonZeroEntries('x','s');
% dx0ds_index = find(dx0ds_logical(:));
% dx0ds_nz = double(dx0ds(dx0ds_index));
% 
% % Initialize sparse matrix with these double values
% [dx0ds_i,dx0ds_j] = find(dx0ds_logical);
% dx0ds = sparse(dx0ds_i,dx0ds_j,dx0ds_nz,nx,ns);
% 
% % Calculate constant terms of ICs by setting seeds to 0
% x0c = double(fastsubs(x0,sSyms,zeros(size(sSyms))));
% 
% % Store information about seeds and ICs
% initial_values = cell(nx,1);
% for ix = 1:nx
%     % Add constant value first
%     if x0c(ix)
%         values_i = {'', x0c(ix)};
%     else
%         values_i = cell(0,2);
%     end
%     
%     % Append seed parameters
%     nonzero_seed_indexes = logical(dx0ds(ix,:));
%     values_i = [values_i; 
%                 vec(sStrs(nonzero_seed_indexes)), vec(num2cell(dx0ds(ix,nonzero_seed_indexes)))];
%     
%     % Store values
%     initial_values{ix} = values_i;
% end

%% Convert symbolic expressions to function handles

if opts.UseMEX
    symbolic2stringmethod = 'mex';
else
    symbolic2stringmethod = 'efficient';
end

if verbose; fprintf('Converting symbolics to functions...\n'); end
% Convert the symbolics into strings
%%% For now, models will only contain constant default values of inputs %%%
%u        = symbolic2function('u', 'u', {});
%%%%%%%%%%%%%%%%%%%%%%%%%%%%%%%%%%%%%%%%%%%%%%%%%%%%%%%%%%%%%%%%%%%%%%%%%%%
f        = symbolic2function(f, 'f', {});
r        = symbolic2function(r, 'r', {});
y        = symbolic2function(y, 'y', {});
x0       = symbolic2function(x0, 'x', {});

if order >= 1
%%% For now, models will only contain constant default values of inputs %%%
    %dudq     = symbolic2function('dudq', 'u', 'q');
%%%%%%%%%%%%%%%%%%%%%%%%%%%%%%%%%%%%%%%%%%%%%%%%%%%%%%%%%%%%%%%%%%%%%%%%%%%
    dfdx     = symbolic2function(dfdx, 'f', 'x');
    dfdu     = symbolic2function(dfdu, 'f', 'u');
    dfdk     = symbolic2function(dfdk, 'f', 'k');

    drdx     = symbolic2function(drdx, 'r', 'x');
    drdu     = symbolic2function(drdu, 'r', 'u');
    drdk     = symbolic2function(drdk, 'r', 'k');
    
    dydx     = symbolic2function(dydx, 'y', 'x');
    dydu     = symbolic2function(dydu, 'y', 'u');
<<<<<<< HEAD
    dydk     = symbolic2function(dydk, 'y', 'k');
=======
    
    dx0ds    = symbolic2function(dx0ds, 'x', 's');
>>>>>>> e743754f
end

if order >= 2
    d2fdx2   = symbolic2function(d2fdx2, 'f', {'x' 'x'});
    d2fdu2   = symbolic2function(d2fdu2, 'f', {'u' 'u'});
    d2fdk2   = symbolic2function(d2fdk2, 'f', {'k' 'k'});
    d2fdudx  = symbolic2function(d2fdudx, 'f', {'x' 'u'});
    d2fdxdu  = symbolic2function(d2fdxdu, 'f', {'u' 'x'});
    d2fdkdx  = symbolic2function(d2fdkdx, 'f', {'x' 'k'});
    d2fdxdk  = symbolic2function(d2fdxdk, 'f', {'k' 'x'});
    d2fdkdu  = symbolic2function(d2fdkdu, 'f', {'u' 'k'});
    d2fdudk  = symbolic2function(d2fdudk, 'f', {'k' 'u'});

    d2rdx2   = symbolic2function(d2rdx2, 'r', {'x' 'x'});
    d2rdu2   = symbolic2function(d2rdu2, 'r', {'u' 'u'});
    d2rdxdu  = symbolic2function(d2rdxdu, 'r', {'u' 'x'});
    d2rdudx  = symbolic2function(d2rdudx, 'r', {'x' 'u'});
    d2rdk2   = symbolic2function(d2rdk2, 'r', {'k' 'k'});
    d2rdkdx  = symbolic2function(d2rdkdx, 'r', {'x' 'k'});
    d2rdkdu  = symbolic2function(d2rdkdu, 'r', {'u' 'k'});
    d2rdxdk  = symbolic2function(d2rdxdk, 'r', {'k' 'x'});
    d2rdudk  = symbolic2function(d2rdudk, 'r', {'k' 'u'});
    
    d2ydx2   = symbolic2function(d2ydx2,  'y', {'x' 'x'});
    d2ydu2   = symbolic2function(d2ydu2,  'y', {'u' 'u'});
    d2ydk2   = symbolic2function(d2ydk2,  'y', {'k' 'k'});
    d2ydudx  = symbolic2function(d2ydudx, 'y', {'x' 'u'});
    d2ydkdx  = symbolic2function(d2ydkdx, 'y', {'x' 'k'});
    d2ydxdu  = symbolic2function(d2ydxdu, 'y', {'u' 'x'});
<<<<<<< HEAD
    d2ydkdu  = symbolic2function(d2ydkdu, 'y', {'u' 'k'});
    d2ydxdk  = symbolic2function(d2ydxdk, 'y', {'k' 'x'});
    d2ydudk  = symbolic2function(d2ydudk, 'y', {'k' 'u'});
=======
    
    d2x0ds2  = symbolic2function(d2x0ds2, 'x', {'s' 's'});
>>>>>>> e743754f
end

if order >= 3
    d3fdx3   = symbolic2function(d3fdx3, 'f', {'x' 'x' 'x'});
    d3fdkdx2 = symbolic2function(d3fdkdx2, 'f', {'x' 'x' 'k'});
    
    d3x0ds3  = symbolic2function(d3x0ds3, 'x', {'s' 's' 's'});
end

if verbose; fprintf('   ...done.\n'); end

%% Set up model structure

% Clear unnecessary variables from scope
clear SymModel vSyms kSyms sSyms qSyms xuSyms xSyms uSyms ...
    vStrs kStrs sStrs qStrs xuStrs xStrs uStrs ...
    xNamesFull uNamesFull vxNames vuNames ...
    C1Entries C1Values C2Entries C2Values cEntries cValues ...
    nC1Entries nC2Entries ncEntries defaultOpts opts ...
    addlength currentLength iExpr ind match nAdd nExpr uAddInd sys_string ...
    i iv ik is iq iu ix ir iy ...
    rstates rinputs rparams statesubs inputsubs paramssubs rstatesi rinputsi rparamsi...
    uqi qsinui nz sizes symbolic2stringmethod...
    thistime defaultMEXdirectory

m = InitializeModel();

m.Type = 'Model.AnalyticReactions';
m.Name = name;

m.Compartments = struct('Name', vNames, 'Dimension', num2cell(dv));
m.Parameters   = struct('Name', kNames, 'Value', num2cell(k));
m.Seeds        = struct('Name', sNames, 'Value', num2cell(s));
m.Inputs       = struct('Name', uNames, 'Compartment', vNames(vuInd));
m.States       = struct('Name', xNames, 'Compartment', vNames(vxInd), 'InitialValue', initial_values);
m.Reactions    = struct('Name', rNames);
% Old code for when y values were not functions
% if isempty(yMembers)
%     Expressions = [];
% else
%     Expressions = mat2cell([vertcat(yMembers{:}), num2cell(vertcat(yValues{:}))], cellfun(@length,yMembers), 2);
% end
% m.Outputs      = struct('Name', yNames, 'Expressions', Expressions );
% m.Outputs      = struct('Name', yNames);
m.Outputs      = struct('Name', yNames, 'Expression', yStrings);

m.nv = nv;
m.nk = nk;
m.ns = ns;
m.nu = nu;
m.nx = nx;
m.nr = nr;
m.ny = ny;

m.dv = dv;
m.k  = k;
m.s  = s;
%m.x0c = x0c;

%%% For now, models will only contain constant default values of inputs %%%
% m.u    = setfun_u(u,q);
% m.q    = q;
% m.dudq = dudq;
% m.nqu  = zeros(nu,1);
m.u     = u;
%%%%%%%%%%%%%%%%%%%%%%%%%%%%%%%%%%%%%%%%%%%%%%%%%%%%%%%%%%%%%%%%%%%%%%%%%%%

m.vxInd = vxInd;
m.vuInd = vuInd;
%rOrder
%krInd

%As
%Bs
%Cs

clear vNames kNames sNames uNames xNames rNames yNames yMembers yValues

m.f         = setfun_rf(f,k);

if order >= 1
    m.dfdx      = setfun_rf(dfdx,k);
    m.dfdk      = setfun_rf(dfdk,k);
    m.dfdu      = setfun_rf(dfdu,k);
end

if order >= 2
    m.d2fdx2    = setfun_rf(d2fdx2,k);
    m.d2fdu2    = setfun_rf(d2fdu2,k);
    m.d2fdk2    = setfun_rf(d2fdk2,k);
    m.d2fdudx   = setfun_rf(d2fdudx,k);
    m.d2fdxdu   = setfun_rf(d2fdxdu,k);
    m.d2fdkdx   = setfun_rf(d2fdkdx,k);
    m.d2fdkdu   = setfun_rf(d2fdkdu,k);
    m.d2fdxdk   = setfun_rf(d2fdxdk,k);
    m.d2fdudk   = setfun_rf(d2fdudk,k);
end

if order >= 3
    m.d3fdx3    = setfun_rf(d3fdx3,k);
    m.d3fdkdx2  = setfun_rf(d3fdkdx2,k);
end

m.S = StoichiometricMatrix;
m.r = setfun_rf(r,k);

if order >= 1
    m.drdx      = setfun_rf(drdx,k);
    m.drdk      = setfun_rf(drdk,k);
    m.drdu      = setfun_rf(drdu,k);
end

if order >= 2
    m.d2rdx2    = setfun_rf(d2rdx2,k);
    m.d2rdu2    = setfun_rf(d2rdu2,k);
    m.d2rdk2    = setfun_rf(d2rdk2,k);
    m.d2rdudx   = setfun_rf(d2rdudx,k);
    m.d2rdxdu   = setfun_rf(d2rdxdu,k);
    m.d2rdkdx   = setfun_rf(d2rdkdx,k);
    m.d2rdkdu   = setfun_rf(d2rdkdu,k);
    m.d2rdxdk   = setfun_rf(d2rdxdk,k);
    m.d2rdudk   = setfun_rf(d2rdudk,k);
end

m.y = setfun_y(y,true,k,ny);

if order >= 1
    m.dydx      = setfun_y(dydx,false,k,ny);
    m.dydu      = setfun_y(dydu,false,k,ny);
    m.dydk      = setfun_y(dydk,false,k,ny);
end

if order >= 2
    m.d2ydx2    = setfun_y(d2ydx2,false,k,ny);
    m.d2ydu2    = setfun_y(d2ydu2,false,k,ny);
    m.d2ydk2    = setfun_y(d2ydk2,false,k,ny);
    m.d2ydudx   = setfun_y(d2ydudx,false,k,ny);
    m.d2ydkdx   = setfun_y(d2ydkdx,false,k,ny);
    m.d2ydxdu   = setfun_y(d2ydxdu,false,k,ny);
    m.d2ydkdu   = setfun_y(d2ydkdu,false,k,ny);
    m.d2ydxdk   = setfun_y(d2ydxdk,false,k,ny);
    m.d2ydudk   = setfun_y(d2ydudk,false,k,ny);
end

m.x0            = x0;

if order >= 1
    m.dx0ds     = dx0ds;
end

if order >= 2
    m.d2x0ds2   = d2x0ds2;
end

if order >= 3
    m.d3x0ds3   = d3x0ds3;
end

m.Ready  = true;
m.Update = @update;

if verbose; fprintf('done.\n'); end

% End of function
%%%%%%%%%%%%%%%%%%%%%%%%%%%%%%%%%%%%%%%%%%%%%%%%%%%%%%%%%%%%%%%%%%%%%%%%%%%

%% %%%%%%%%%%%%%%%%%%%%%%%%
%%%%% Update function %%%%%
%%%%%%%%%%%%%%%%%%%%%%%%%%%

    function varargout = update(newk)
        % Apply changes
        k = newk;

        m.k  = k;
        
        % Update function handles
        m.f             = setfun_rf(f,k);
        m.r             = setfun_rf(r,k);
        m.y             = setfun_y(y,true,k,ny);
        
        if order >= 1
            m.dfdx      = setfun_rf(dfdx,k);
            m.dfdk      = setfun_rf(dfdk,k);
            m.dfdu      = setfun_rf(dfdu,k);
            m.drdx      = setfun_rf(drdx,k);
            m.drdk      = setfun_rf(drdk,k);
            m.drdu      = setfun_rf(drdu,k);
            m.dydx      = setfun_y(dydx,false,k,ny);
            m.dydu      = setfun_y(dydu,false,k,ny);
            m.dydk      = setfun_y(dydk,false,k,ny);
        end
        
        if order >= 2
            m.d2fdx2    = setfun_rf(d2fdx2,k);
            m.d2fdu2    = setfun_rf(d2fdu2,k);
            m.d2fdk2    = setfun_rf(d2fdk2,k);
            m.d2fdudx   = setfun_rf(d2fdudx,k);
            m.d2fdxdu   = setfun_rf(d2fdxdu,k);
            m.d2fdkdx   = setfun_rf(d2fdkdx,k);
            m.d2fdkdu   = setfun_rf(d2fdkdu,k);
            m.d2fdxdk   = setfun_rf(d2fdxdk,k);
            m.d2fdudk   = setfun_rf(d2fdudk,k);
            m.d2rdx2    = setfun_rf(d2rdx2,k);
            m.d2rdu2    = setfun_rf(d2rdu2,k);
            m.d2rdk2    = setfun_rf(d2rdk2,k);
            m.d2rdudx   = setfun_rf(d2rdudx,k);
            m.d2rdxdu   = setfun_rf(d2rdxdu,k);
            m.d2rdkdx   = setfun_rf(d2rdkdx,k);
            m.d2rdkdu   = setfun_rf(d2rdkdu,k);
            m.d2rdxdk   = setfun_rf(d2rdxdk,k);
            m.d2rdudk   = setfun_rf(d2rdudk,k);
            m.d2ydx2    = setfun_y(d2ydx2,false,k,ny);
            m.d2ydu2    = setfun_y(d2ydu2,false,k,ny);
            m.d2ydk2    = setfun_y(d2ydk2,false,k,ny);
            m.d2ydudx   = setfun_y(d2ydudx,false,k,ny);
            m.d2ydkdx   = setfun_y(d2ydkdx,false,k,ny);
            m.d2ydxdu   = setfun_y(d2ydxdu,false,k,ny);
            m.d2ydkdu   = setfun_y(d2ydkdu,false,k,ny);
            m.d2ydxdk   = setfun_y(d2ydxdk,false,k,ny);
            m.d2ydudk   = setfun_y(d2ydudk,false,k,ny);
        end
        
        if order >= 3
            m.d3fdx3    = setfun_rf(d3fdx3,k);
            m.d3fdkdx2  = setfun_rf(d3fdkdx2,k);
        end
        
        m.Update = @update;
        
        varargout{1} = m;
    end

%% %%%%%%%%%%%%%%%%%%%%%%%
%%%% Helper functions %%%%
%%%%%%%%%%%%%%%%%%%%%%%%%%

    function fun = symbolic2function(dsym, num, dens)
        
        % Standardize independent variable names as a cell array
        if ischar(dens)
            dens = {dens};
        end
        
        % Get string of variable name for this function (i.e., 'dfdx')
        if ~isempty(dens)
            order_ = length(dens);
            if order_ >= 2
                orderstr = int2str(length(dens));
            else
                orderstr = '';
            end
            [denterms,~,denoccurenceindex] = unique(dens,'stable');
            dencounts = histcounts(denoccurenceindex,0.5:length(denterms)+0.5);
            dencounts = strtrim(cellstr(int2str(dencounts(:))));
            dencounts(strcmp(dencounts,'1')) = {''};
            denstrs = strcat('d',denterms(:),dencounts(:));
            variable_name = ['d' orderstr num denstrs{:}];
        else
            variable_name = num;
        end
        
        if verbose; fprintf([variable_name '...']); end
        
        switch symbolic2stringmethod
            case 'efficient'
                
                string_rep = symbolic2string(dsym, num, dens);
                fun = string2fun(string_rep, num, dens);
                
            case 'mex'

                % Don't create MEX functions for x0 functions, because they
                % aren't called very many times
                if strcmp(num,'x')
                    string_rep = symbolic2string(dsym, num, dens);
                    fun = string2fun(string_rep, num, dens);
                    return
                end
                
                % Prepare inputs to C code generation function
                nzlogical = getNonZeroEntries(num, dens);
                nzi = cell(ndims(nzlogical),1);
                nziind = find(nzlogical);
                [nzi{:}] = ind2sub(size(nzlogical),nziind(:));
                nzi = [nzi{:}];
                nzsizes = [sizes.(num) cellfun(@(den)sizes.(den),dens(:)')];
                
                % Generate mex C code
                getMexReadyCode(dsym,nzi,nzsizes,xSyms,uSyms,kSyms,variable_name,opts.MEXDirectory)
             
                fun = str2func([variable_name 'fun']);
        end
        
        if verbose; fprintf('Done.\n'); end
        
    end

    function string_rep = symbolic2string(dsym, num, dens)
        
        % If provided an empty input, return an empty output
        if isempty(dsym)
            dsymsize = size(dsym);
            dsymsize = strtrim(cellstr(int2str(dsymsize(:))));
            if isempty(dens)
                string_rep = ['zeros(' dsymsize{:} ')'];
                return
            else
                string_rep = ['[],[],[],' dsymsize{1} ',' dsymsize{2}];
                return
            end
        end
        
        if isempty(dens)
            
            % For zero-order derivatives, don't create a sparse matrix
            strelements = fastchar(dsym);
            string_rep = strjoin(row(strelements),';');
            
        else
    
            % Get nonzero derivative logical matrix
            nzlogical = getNonZeroEntries(num, dens);
            
            % Reshape nzlogical to the same size as that of the provided value
            varsizes = size(dsym);
            nzlogical = reshape(nzlogical,varsizes);
            
            % Convert nonzero terms to strings
            nzindices = find(nzlogical(:));
            strelements = fastchar(dsym(nzindices)); %#ok % Don't replace indices with logicals here. The conversion of the logical to sym takes too long.
            
            strelements = strjoin(row(strelements),',');
            
            % Convert subscripts into strings
            [isubscripts,jsubscripts] = find(nzlogical);
            isubscriptstrs = strtrim(cellstr(num2str(isubscripts)));
            jsubscriptstrs = strtrim(cellstr(num2str(jsubscripts)));
            isubstring = strjoin(row(isubscriptstrs),',');
            jsubstring = strjoin(row(jsubscriptstrs),',');
            
            % Write sparse initialization string, which will fit in the
            % following expression:
            % '@(t,x,u,k) sparse(' STRING_REP ')'
            string_rep = sprintf(['[' isubstring '],[' jsubstring '],[' strelements '],[' num2str(varsizes(1)) '],[' num2str(varsizes(2)) ']']);
            
        end
        
        % Replace symbolic names with indexed references to vectors
        if nx == 0
            xindexstring = {};
        else
            xindexstring = sprintf('x(%d)\n', 1:nx);
            xindexstring = textscan(xindexstring,'%s','Delimiter','\n');
            xindexstring = xindexstring{1};
        end
        if nu == 0
            uindexstring = {};
        else
            uindexstring = sprintf('u(%d)\n', 1:nu);
            uindexstring = textscan(uindexstring,'%s','Delimiter','\n');
            uindexstring = uindexstring{1};
        end
        if nk == 0
            kindexstring = {};
        else
            kindexstring = sprintf('k(%d)\n', 1:nk);
            kindexstring = textscan(kindexstring,'%s','Delimiter','\n');
            kindexstring = kindexstring{1};
        end
        if ns == 0
            sindexstring = {};
        else
            sindexstring = sprintf('s(%d)\n', 1:ns);
            sindexstring = textscan(sindexstring,'%s','Delimiter','\n');
            sindexstring = sindexstring{1};
        end
        string_rep = regexprep(string_rep, [xStrs; uStrs; kStrs; sStrs], [xindexstring; uindexstring; kindexstring; sindexstring], 0);
        
    end         

    function d2ydx2dx1_ = calcDerivative(dydx1_, x2Syms_, num, dens)
        % y = dependent variable
        % x1 = 1st derivative variable
        % x2 = 2nd derivative variable
        % num and dens should be for the output derivative matrix.
        
        ny_  = size(dydx1_,1);
        nx1_ = size(dydx1_,2);
        nx2_ = length(x2Syms_);
        
        % If any dimensions are zero, return an empty derivative
        if any([nx1_ nx2_ ny_] == 0, 2)
            d2ydx2dx1_ = initializeMatrixMupad([], [], [], ny_*nx1_, nx2_);
            return
        end
        
        % Standardize dens as a cell array
        if ischar(dens)
            dens = {dens};
        end
        
        % Find the entries of d2ydx2dx1_ that might be nonzero
        nze = getNonZeroEntries(num, dens);
        nze = reshape(nze, ny_*nx1_, nx2_);
        [nzterms, nzdens] = find(nze);
        
        % If there aren't any nonzero terms, return an all-zero derivative
        if isempty(nzterms)
            d2ydx2dx1_ = initializeMatrixMupad([], [], [], ny_*nx1_, nx2_);
            return
        end
        
        % Take derivatives of the possibly nonzero entries
        nzders = diff_vectorized(dydx1_(nzterms), x2Syms_(nzdens));
        
        % Of the supposedly nonzero derivatives, find the ones that are
        % actually nonzero, and only keep those
        iszero = logical(nzders == 0);
        nzeiszero = sub2ind([ny_*nx1_, nx2_], nzterms(iszero), nzdens(iszero));
        nze(nzeiszero) = false;
        
        % Get sizes of dependent (numerator) and independent (denominator)
        % variables in the derivative
        numsize = sizes.(num);
        densizes = zeros(1, length(dens));
        for di = 1:length(dens)
            densizes(di) = sizes.(dens{di});
        end
        
        % Reshape nonzero entries to n-dimensional matrix
        nze = reshape(nze, [numsize,densizes]);
        
        % Update the non-zero map to account for newly discovered zero
        % terms
        nzkey = [num dens{:}];
        nz(nzkey) = nze;
        
        % Also get information about f derivative, if numerator is r
        if strcmp(num,'r')
            nzkey_f = strrep(nzkey,'r','f');
            % Only update the key for f if no information about this
            % particular derivative was previously stored in nz
            if ~isKey(nz, nzkey_f)
                nztemp = logical(abs(StoichiometricMatrix)*reshape(nze, [ny_, nx1_*nx2_]));
                nz(nzkey_f) = reshape(nztemp, [nx, nx1_, nx2_]);
            end
        end
        
        % Remove zero terms
        nzders(iszero) = [];
        nzterms(iszero) = [];
        nzdens(iszero) = [];
        
        d2ydx2dx1_ = initializeMatrixMupad(nzterms, nzdens, nzders, ny_*nx1_, nx2_);
        
    end

    function matout = reshapeDerivative(mat, newsize, num, dens)
        
        % Get logical matrix indicating non-zero entries
        nzlogical = getNonZeroEntries(num,dens);
        
        % Convert logicals into linear indices
        nzindices = find(nzlogical);
        
        % Convert linear indices into subscripts in new reshaped matrix
        [nzsub_i,nzsub_j] = ind2sub(newsize,nzindices);
        
        % Get nonzero terms
        nzterms = mat(nzindices);
        
        % Initialize matrix 
        matout = initializeMatrixMupad(nzsub_i,nzsub_j,nzterms,newsize(1),newsize(2));
        
    end

end

function fun = string2fun(string_rep, num, dens)
% Note that string2fun is a subfunction instead of a nested function to
% prevent the anonymous functions created here from saving copies of
% the primary function workspace variables.

% If the dependent variable is x0, the input argument is s. Otherwise,
% t,x,u,k.
if strcmp(num,'x')
    inputargstr = 's';
else
    inputargstr = 't,x,u,k';
end

% If this isn't a derivative (no independent variables specified), make a
% full array. Otherwise make a sparse array.
if isempty(dens)
    sparsestr = {'[' ']'};
else
    sparsestr = {'sparse(' ')'};
end

% Set up the function handle
fun = eval(['@(' inputargstr ') ' sparsestr{1} string_rep sparsestr{2}]);

% Convert function to and from function handle to ensure that
% MATLAB recognizes and stores the workspace for the anonymous
% functions. Without this, saving and loading a model will
% cause MATLAB to lose the function.
fun = func2str(fun);
fun = str2func(fun);

end

function fun = setfun_rf(basefun, k)
    fun = @(t,x,u)basefun(t,x,u,k);
end

%%% For now, models will only contain constant default values of inputs %%%
% function fun = setfun_u(basefun, q)
%     fun = @(t)basefun(t,q);
% end
%%%%%%%%%%%%%%%%%%%%%%%%%%%%%%%%%%%%%%%%%%%%%%%%%%%%%%%%%%%%%%%%%%%%%%%%%%%

function fun = setfun_y(basefun, is0order, k, ny)
    if is0order
        fun = @(t,x,u) vectorize_y(basefun, t, x, u, k, ny);
    else
        fun = @(t,x,u) basefun(t, x, u, k);
    end
end

function val = vectorize_y(y, t, x, u, k, ny)
    nt = numel(t);
    val = zeros(ny,nt);
    if isempty(x)
        x = zeros(0,nt);
    end
    if isempty(u)
        u = zeros(0,nt);
    end
    if isempty(k)
        k = 0; % doesn't change in time
    end
    for it = 1:nt
        val(:,it) = y(t(it), x(:,it), u(:,it), k);
    end
end<|MERGE_RESOLUTION|>--- conflicted
+++ resolved
@@ -243,17 +243,8 @@
 end
 
 % Sanitize symbols
-<<<<<<< HEAD
 oldSymbols = [kSyms; sSyms; xSyms; uSyms];
 newSymbols = sym('sy%dx',[nk+ns+nx+nu,1]);
-% new_symbols = sym(zeros(nk+ns+nx+nu,1));
-% for i = 1:nk+ns+nx+nu
-%     new_symbols(i) = sym(sprintf('sy%dx', i));
-% end
-=======
-old_symbols = [kSyms; sSyms; xSyms; uSyms];
-new_symbols = sym('sy%dx',[nk+ns+nx+nu,1]);
->>>>>>> e743754f
 
 kSyms = newSymbols(1:nk);
 sSyms = newSymbols(nk+1:nk+ns);
@@ -539,14 +530,14 @@
     dydu = calcDerivative(y, uSyms, 'y', {'u'});
     if verbose; fprintf('Done.\n'); end
     
-<<<<<<< HEAD
     % Gradient of y with respect to k
     if verbose; fprintf('Calculating dydk...'); end
     dydk = calcDerivative(y, kSyms, 'y', {'k'});
-=======
+    if verbose; fprintf('Done.\n'); end
+
+    % Gradient of x0 with respect to s
     if verbose; fprintf('Calculating dx0ds...'); end
     dx0ds = calcDerivative(x0, sSyms, 'x', {'s'});
->>>>>>> e743754f
     if verbose; fprintf('Done.\n'); end
 
 else
@@ -556,11 +547,8 @@
     dfdk = '';
     dydx = '';
     dydu = '';
-<<<<<<< HEAD
     dydk = '';
-=======
     dx0ds = '';
->>>>>>> e743754f
 end
 
 if order >= 2
@@ -609,61 +597,6 @@
     d2rdudk = calcDerivative(drdk, uSyms, 'r', {'k','u'});
     if verbose; fprintf('Done.\n'); end
     
-<<<<<<< HEAD
-    % Gradient of dfdx with respect to x
-    if verbose; fprintf('Calculating d2fdx2...'); end
-    d2fdx2 = StoichiometricSym*reshapeDerivative(d2rdx2, [nr nx*nx], 'r', {'x' 'x'});
-    d2fdx2 = reshapeDerivative(d2fdx2, [nx*nx nx], 'f', {'x' 'x'});
-    if verbose; fprintf('Done.\n'); end
-    
-    % Gradient of dfdu with respect to u
-    if verbose; fprintf('Calculating d2fdu2...'); end
-    d2fdu2 = StoichiometricSym*reshapeDerivative(d2rdu2, [nr,nu*nu], 'r', {'u' 'u'});
-    d2fdu2 = reshapeDerivative(d2fdu2, [nx*nu,nu], 'f', {'u' 'u'});
-    if verbose; fprintf('Done.\n'); end
-    
-    % Gradient of dfdu with respect to x
-    if verbose; fprintf('Calculating d2fdxdu...'); end
-    d2fdxdu = StoichiometricSym*reshapeDerivative(d2rdxdu, [nr,nu*nx], 'r', {'u' 'x'});
-    d2fdxdu = reshapeDerivative(d2fdxdu, [nx*nu,nx], 'f', {'u' 'x'});
-    if verbose; fprintf('Done.\n'); end
-    
-    % Gradient of dfdx with respect to u
-    if verbose; fprintf('Calculating d2fdudx...'); end
-    d2fdudx = StoichiometricSym*reshapeDerivative(d2rdudx, [nr,nx*nu], 'r', {'x' 'u'});
-    d2fdudx = reshapeDerivative(d2fdudx, [nx*nx,nu], 'f', {'x' 'u'});
-    if verbose; fprintf('Done.\n'); end
-    
-    % Gradient of dfdk with respect to k
-    if verbose; fprintf('Calculating d2fdk2...'); end
-    d2fdk2 = StoichiometricSym*reshapeDerivative(d2rdk2, [nr,nk*nk], 'r', {'k' 'k'});
-    d2fdk2 = reshapeDerivative(d2fdk2, [nx*nk,nk], 'f', {'k' 'k'});
-    if verbose; fprintf('Done.\n'); end
-    
-    % Gradient of dfdx with respect to k
-    if verbose; fprintf('Calculating d2fdkdx...'); end
-    d2fdkdx = StoichiometricSym*reshapeDerivative(d2rdkdx, [nr,nx*nk], 'r', {'x' 'k'});
-    d2fdkdx = reshapeDerivative(d2fdkdx, [nx*nx,nk], 'f', {'x' 'k'});
-    if verbose; fprintf('Done.\n'); end
-    
-    % Gradient of dfdu with respect to k
-    if verbose; fprintf('Calculating d2fdkdu...'); end
-    d2fdkdu = StoichiometricSym*reshapeDerivative(d2rdkdu, [nr,nu*nk], 'r', {'u' 'k'});
-    d2fdkdu = reshapeDerivative(d2fdkdu, [nx*nu,nk], 'f', {'u' 'k'});
-    if verbose; fprintf('Done.\n'); end
-    
-    % Gradient of dfdk with respect to x
-    if verbose; fprintf('Calculating d2fdxdk...'); end
-    d2fdxdk = StoichiometricSym*reshapeDerivative(d2rdxdk, [nr,nk*nx], 'r', {'k' 'x'});
-    d2fdxdk = reshapeDerivative(d2fdxdk, [nx*nk,nx], 'f', {'k' 'x'});
-    if verbose; fprintf('Done.\n'); end
-    
-    % Gradient of dfdk with respect to u
-    if verbose; fprintf('Calculating d2fdudk...'); end
-    d2fdudk = StoichiometricSym*reshapeDerivative(d2rdudk, [nr,nk*nu], 'r', {'k' 'u'});
-    d2fdudk = reshapeDerivative(d2fdudk, [nx*nk,nu], 'f' ,{'k' 'u'});
-    if verbose; fprintf('Done.\n'); end
-=======
     if rprovided
         
         % Gradient of dfdx with respect to x
@@ -768,7 +701,6 @@
         if verbose; fprintf('Done.\n'); end
         
     end
->>>>>>> e743754f
     
     % Output's second derivatives
     if verbose; fprintf('Calculating d2ydx2...'); end
@@ -787,7 +719,6 @@
     d2ydudx = calcDerivative(dydx, uSyms, 'y', {'x','u'});
     if verbose; fprintf('Done.\n'); end
     
-<<<<<<< HEAD
     if verbose; fprintf('Calculating d2ydkdx...'); end
     d2ydkdx = calcDerivative(dydx, kSyms, 'y', {'x','k'});
     if verbose; fprintf('Done.\n'); end
@@ -807,12 +738,11 @@
     if verbose; fprintf('Calculating d2ydudk...'); end
     d2ydudk = calcDerivative(dydk, uSyms, 'y', {'k','u'});
     if verbose; fprintf('Done.\n'); end
-=======
+
     if verbose; fprintf('Calculating d2x0ds2...'); end
     d2x0ds2 = calcDerivative(dx0ds, sSyms, 'x', {'s','s'});
     if verbose; fprintf('Done.\n'); end
     
->>>>>>> e743754f
 else
     d2rdx2  = '';
     d2rdu2  = '';
@@ -836,15 +766,12 @@
     d2ydu2 = '';
     d2ydk2 = '';
     d2ydudx = '';
-<<<<<<< HEAD
     d2ydkdx = '';
     d2ydxdu = '';
     d2ydkdu = '';
     d2ydxdk = '';
     d2ydudk = '';
-=======
     d2x0ds2 = '';
->>>>>>> e743754f
 end
 
 if order >= 3
@@ -944,12 +871,9 @@
     
     dydx     = symbolic2function(dydx, 'y', 'x');
     dydu     = symbolic2function(dydu, 'y', 'u');
-<<<<<<< HEAD
     dydk     = symbolic2function(dydk, 'y', 'k');
-=======
     
     dx0ds    = symbolic2function(dx0ds, 'x', 's');
->>>>>>> e743754f
 end
 
 if order >= 2
@@ -979,14 +903,11 @@
     d2ydudx  = symbolic2function(d2ydudx, 'y', {'x' 'u'});
     d2ydkdx  = symbolic2function(d2ydkdx, 'y', {'x' 'k'});
     d2ydxdu  = symbolic2function(d2ydxdu, 'y', {'u' 'x'});
-<<<<<<< HEAD
     d2ydkdu  = symbolic2function(d2ydkdu, 'y', {'u' 'k'});
     d2ydxdk  = symbolic2function(d2ydxdk, 'y', {'k' 'x'});
     d2ydudk  = symbolic2function(d2ydudk, 'y', {'k' 'u'});
-=======
     
     d2x0ds2  = symbolic2function(d2x0ds2, 'x', {'s' 's'});
->>>>>>> e743754f
 end
 
 if order >= 3
